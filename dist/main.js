--- conflicted
+++ resolved
@@ -641,7 +641,6 @@
     };
 }
 
-<<<<<<< HEAD
 // Universal reference properties
 function deref(ref) {
     return Game.getObjectById(ref) || Game.flags[ref] || Game.creeps[ref] || Game.spawns[ref] || null;
@@ -899,7 +898,7 @@
             return creep.move(creep.pos.getDirectionTo(swampPosition));
         }
         return creep.moveTo(pos);
-        // return creep.travelTo(pos); // <-- Switch if you use Traveler
+        // return creep.travelTo(pos); // <- switch if you use Traveler
     }
     // Finalize the task and switch to parent task (or null if there is none)
     finish() {
@@ -1821,10 +1820,173 @@
     return task;
 }
 
-/*
- * Lightweight task runner inspired by the original creep-tasks package.
- * Provides a small subset of task functionality tailored for the RCL1 worker squad.
- */
+const isRuntimeProto$1 = (value) => {
+    return value !== undefined && value !== null && typeof value === 'object' && '_creep' in value && '_target' in value;
+};
+
+// Caches targets every tick to allow for RoomObject.targetedBy property
+class TargetCache {
+    constructor() {
+        this.targets = {};
+        this.tick = Game.time; // record last refresh
+    }
+    // Generates a hash table for targets: key: TargetRef, val: targeting creep names
+    cacheTargets() {
+        this.targets = {};
+        for (const i in Game.creeps) {
+            const creep = Game.creeps[i];
+            const memory = creep.memory;
+            let task = null;
+            const stored = memory.task;
+            if (stored && isRuntimeProto$1(stored)) {
+                task = stored;
+            }
+            // Perform a faster, primitive form of _.map(creep.task.manifest, task => task.target.ref)
+            while (task) {
+                if (!this.targets[task._target.ref]) {
+                    this.targets[task._target.ref] = [];
+                }
+                this.targets[task._target.ref].push(creep.name);
+                task = task._parent;
+            }
+        }
+    }
+    // Assert that there is an up-to-date target cache
+    static assert() {
+        if (!(Game.TargetCache && Game.TargetCache.tick === Game.time)) {
+            Game.TargetCache = new TargetCache();
+            Game.TargetCache.build();
+        }
+    }
+    // Build the target cache
+    build() {
+        this.cacheTargets();
+    }
+}
+
+// This binds a getter/setter creep.task property
+Object.defineProperty(Creep.prototype, 'task', {
+    get() {
+        if (!this._task) {
+            const memory = this.memory;
+            const stored = memory.task;
+            if (stored && isRuntimeProto$1(stored)) {
+                this._task = initializeTask(stored);
+            }
+            else {
+                this._task = null;
+            }
+        }
+        return this._task || null;
+    },
+    set(task) {
+        // Assert that there is an up-to-date target cache
+        TargetCache.assert();
+        const memory = this.memory;
+        const previous = memory.task;
+        if (previous && isRuntimeProto$1(previous)) {
+            const oldRef = previous._target.ref;
+            if (Game.TargetCache.targets[oldRef]) {
+                _.remove(Game.TargetCache.targets[oldRef], name => name === this.name);
+            }
+        }
+        if (task) {
+            memory.task = task.proto;
+            const target = task.target;
+            if (target && target.ref !== undefined) {
+                const targetRef = target.ref;
+                if (!Game.TargetCache.targets[targetRef]) {
+                    Game.TargetCache.targets[targetRef] = [];
+                }
+                Game.TargetCache.targets[targetRef].push(this.name);
+            }
+            task.creep = this;
+            this._task = task;
+        }
+        else {
+            delete memory.task;
+            this._task = null;
+        }
+    },
+});
+Creep.prototype.run = function () {
+    const task = this.task;
+    if (task) {
+        return task.run();
+    }
+};
+Object.defineProperties(Creep.prototype, {
+    'hasValidTask': {
+        get() {
+            const task = this.task;
+            return !!(task && typeof task.isValid === 'function' && task.isValid());
+        }
+    },
+    'isIdle': {
+        get() {
+            return !this.hasValidTask;
+        }
+    }
+});
+// RoomObject prototypes ===============================================================================================
+Object.defineProperty(RoomObject.prototype, 'ref', {
+    get: function () {
+        return this.id || this.name || '';
+    },
+});
+Object.defineProperty(RoomObject.prototype, 'targetedBy', {
+    get: function () {
+        // Check that target cache has been initialized - you can move this to execute once per tick if you want
+        TargetCache.assert();
+        return _.map(Game.TargetCache.targets[this.ref], name => Game.creeps[name]);
+    },
+});
+// RoomPosition prototypes =============================================================================================
+Object.defineProperty(RoomPosition.prototype, 'isEdge', {
+    get: function () {
+        return this.x === 0 || this.x === 49 || this.y === 0 || this.y === 49;
+    },
+});
+Object.defineProperty(RoomPosition.prototype, 'neighbors', {
+    get: function () {
+        const adjPos = [];
+        for (const dx of [-1, 0, 1]) {
+            for (const dy of [-1, 0, 1]) {
+                if (!(dx === 0 && dy === 0)) {
+                    const x = this.x + dx;
+                    const y = this.y + dy;
+                    if (0 < x && x < 49 && 0 < y && y < 49) {
+                        adjPos.push(new RoomPosition(x, y, this.roomName));
+                    }
+                }
+            }
+        }
+        return adjPos;
+    }
+});
+RoomPosition.prototype.isPassible = function (ignoreCreeps = false) {
+    // Is terrain passable?
+    if (Game.map.getTerrainAt(this) === 'wall')
+        return false;
+    if (this.isVisible) {
+        // Are there creeps?
+        if (ignoreCreeps === false && this.lookFor(LOOK_CREEPS).length > 0)
+            return false;
+        // Are there structures?
+        const impassibleStructures = _.filter(this.lookFor(LOOK_STRUCTURES), function (s) {
+            return s.structureType !== STRUCTURE_ROAD &&
+                s.structureType !== STRUCTURE_CONTAINER &&
+                !(s.structureType === STRUCTURE_RAMPART && (s.my ||
+                    s.isPublic));
+        });
+        return impassibleStructures.length === 0;
+    }
+    return true;
+};
+RoomPosition.prototype.availableNeighbors = function (ignoreCreeps = false) {
+    return _.filter(this.neighbors, (pos) => pos.isPassible(ignoreCreeps));
+};
+
 const isRoomObject = (value) => {
     return typeof value === "object" && value !== null && "pos" in value;
 };
@@ -1843,93 +2005,195 @@
 const clearTask = (creep) => {
     delete creep.memory.task;
     creep._task = null;
-=======
-var commonjsGlobal = typeof globalThis !== 'undefined' ? globalThis : typeof window !== 'undefined' ? window : typeof global !== 'undefined' ? global : typeof self !== 'undefined' ? self : {};
-
-const DYNAMIC_REQUIRE_LOADERS = Object.create(null);
-const DYNAMIC_REQUIRE_CACHE = Object.create(null);
-const DYNAMIC_REQUIRE_SHORTS = Object.create(null);
-const DEFAULT_PARENT_MODULE = {
-	id: '<' + 'rollup>', exports: {}, parent: undefined, filename: null, loaded: false, children: [], paths: []
->>>>>>> ef4fdae2
-};
-const CHECKED_EXTENSIONS = ['', '.js', '.json'];
-
-function normalize (path) {
-	path = path.replace(/\\/g, '/');
-	const parts = path.split('/');
-	const slashed = parts[0] === '';
-	for (let i = 1; i < parts.length; i++) {
-		if (parts[i] === '.' || parts[i] === '') {
-			parts.splice(i--, 1);
-		}
-	}
-	for (let i = 1; i < parts.length; i++) {
-		if (parts[i] !== '..') continue;
-		if (i > 0 && parts[i - 1] !== '..' && parts[i - 1] !== '.') {
-			parts.splice(--i, 2);
-			i--;
-		}
-	}
-	path = parts.join('/');
-	if (slashed && path[0] !== '/')
-	  path = '/' + path;
-	else if (path.length === 0)
-	  path = '.';
-	return path;
-}
-
-function join () {
-	if (arguments.length === 0)
-	  return '.';
-	let joined;
-	for (let i = 0; i < arguments.length; ++i) {
-	  let arg = arguments[i];
-	  if (arg.length > 0) {
-		if (joined === undefined)
-		  joined = arg;
-		else
-		  joined += '/' + arg;
-	  }
-	}
-	if (joined === undefined)
-	  return '.';
-
-	return joined;
-}
-
-function isPossibleNodeModulesPath (modulePath) {
-	let c0 = modulePath[0];
-	if (c0 === '/' || c0 === '\\') return false;
-	let c1 = modulePath[1], c2 = modulePath[2];
-	if ((c0 === '.' && (!c1 || c1 === '/' || c1 === '\\')) ||
-		(c0 === '.' && c1 === '.' && (!c2 || c2 === '/' || c2 === '\\'))) return false;
-	if (c1 === ':' && (c2 === '/' || c2 === '\\'))
-		return false;
-	return true;
-}
-
-function dirname (path) {
-  if (path.length === 0)
-    return '.';
-
-  let i = path.length - 1;
-  while (i > 0) {
-    const c = path.charCodeAt(i);
-    if ((c === 47 || c === 92) && i !== path.length - 1)
-      break;
-    i--;
-  }
-
-  if (i > 0)
-    return path.substr(0, i);
-
-  if (path.chartCodeAt(0) === 47 || path.chartCodeAt(0) === 92)
-    return path.charAt(0);
-
-  return '.';
-}
-<<<<<<< HEAD
+};
+class BaseTask {
+    constructor(proto) {
+        this.proto = proto;
+        this.creep = null;
+    }
+    get name() {
+        return this.proto.name;
+    }
+    assign(creep) {
+        this.creep = creep;
+        this.creep._task = this;
+    }
+    run() {
+        if (!this.creep) {
+            return ERR_BUSY;
+        }
+        const target = this.resolveTarget();
+        if (!target) {
+            this.onTargetMissing();
+            return ERR_INVALID_TARGET;
+        }
+        if (!this.ensureInRange(target)) {
+            return this.creep.moveTo(target, MOVE_OPTS);
+        }
+        const result = this.perform(target);
+        this.afterRun(result, target);
+        return result;
+    }
+    isValid() {
+        if (!this.creep) {
+            return false;
+        }
+        const target = this.resolveTarget();
+        if (!target) {
+            this.onTargetMissing();
+            return false;
+        }
+        return true;
+    }
+    get range() {
+        var _a;
+        return (_a = this.proto.range) !== null && _a !== void 0 ? _a : 1;
+    }
+    ensureInRange(target) {
+        if (!this.creep) {
+            return false;
+        }
+        if (target instanceof RoomPosition) {
+            return target.isEqualTo(this.creep.pos);
+        }
+        return this.creep.pos.inRangeTo(target, this.range);
+    }
+    onTargetMissing() {
+        if (this.creep) {
+            clearTask(this.creep);
+        }
+    }
+    complete() {
+        if (this.creep) {
+            clearTask(this.creep);
+        }
+    }
+    afterRun(_result, _target) { }
+}
+class HarvestTask extends BaseTask {
+    constructor(targetOrProto) {
+        super(isRoomObject(targetOrProto)
+            ? { name: HarvestTask.taskName, targetId: targetOrProto.id, range: 1 }
+            : targetOrProto);
+    }
+    resolveTarget() {
+        return getTargetById(this.proto.targetId);
+    }
+    perform(target) {
+        if (!this.creep) {
+            return ERR_BUSY;
+        }
+        if (this.creep.store.getFreeCapacity(RESOURCE_ENERGY) === 0) {
+            this.complete();
+            return OK;
+        }
+        return this.creep.harvest(target);
+    }
+    afterRun(result, target) {
+        if (!this.creep) {
+            return;
+        }
+        if (result === OK) {
+            if (this.creep.store.getFreeCapacity(RESOURCE_ENERGY) === 0 || target.energy === 0) {
+                this.complete();
+            }
+            return;
+        }
+        if (result === ERR_NOT_ENOUGH_RESOURCES ||
+            result === ERR_INVALID_TARGET ||
+            result === ERR_NO_BODYPART ||
+            result === ERR_TIRED) {
+            this.complete();
+        }
+    }
+}
+HarvestTask.taskName = "harvest";
+class TransferTask extends BaseTask {
+    constructor(targetOrProto, resourceType = RESOURCE_ENERGY, amount) {
+        super(isRoomObject(targetOrProto)
+            ? {
+                name: TransferTask.taskName,
+                targetId: targetOrProto.id,
+                range: 1,
+                resourceType,
+                amount
+            }
+            : targetOrProto);
+    }
+    resolveTarget() {
+        const target = getTargetById(this.proto.targetId);
+        if (!target) {
+            return null;
+        }
+        if (target.structureType === STRUCTURE_SPAWN) {
+            return target;
+        }
+        if (target.structureType === STRUCTURE_EXTENSION) {
+            return target;
+        }
+        return null;
+    }
+    perform(target) {
+        var _a;
+        if (!this.creep) {
+            return ERR_BUSY;
+        }
+        const resourceType = (_a = this.proto.resourceType) !== null && _a !== void 0 ? _a : RESOURCE_ENERGY;
+        if (this.creep.store.getUsedCapacity(resourceType) === 0) {
+            this.complete();
+            return ERR_NOT_ENOUGH_ENERGY;
+        }
+        return this.creep.transfer(target, resourceType, this.proto.amount);
+    }
+    afterRun(result, target) {
+        if (!this.creep) {
+            return;
+        }
+        if (result === OK || result === ERR_FULL || result === ERR_INVALID_TARGET || result === ERR_NOT_ENOUGH_ENERGY) {
+            this.complete();
+            return;
+        }
+        if (target instanceof StructureSpawn || target instanceof StructureExtension) {
+            const store = target.store;
+            if (store && store.getFreeCapacity(RESOURCE_ENERGY) === 0) {
+                this.complete();
+            }
+        }
+    }
+}
+TransferTask.taskName = "transfer";
+class UpgradeTask extends BaseTask {
+    constructor(targetOrProto) {
+        super(isRoomObject(targetOrProto)
+            ? { name: UpgradeTask.taskName, targetId: targetOrProto.id, range: 3 }
+            : targetOrProto);
+    }
+    resolveTarget() {
+        return getTargetById(this.proto.targetId);
+    }
+    perform(target) {
+        if (!this.creep) {
+            return ERR_BUSY;
+        }
+        if (this.creep.store.getUsedCapacity(RESOURCE_ENERGY) === 0) {
+            this.complete();
+            return ERR_NOT_ENOUGH_ENERGY;
+        }
+        return this.creep.upgradeController(target);
+    }
+    afterRun(result, _target) {
+        if (!this.creep) {
+            return;
+        }
+        if (result === OK && this.creep.store.getUsedCapacity(RESOURCE_ENERGY) === 0) {
+            this.complete();
+            return;
+        }
+        if (result === ERR_NOT_ENOUGH_ENERGY || result === ERR_INVALID_TARGET || result === ERR_NO_BODYPART) {
+            this.complete();
+        }
+    }
+}
 UpgradeTask.taskName = "upgrade";
 registry.set(HarvestTask.taskName, proto => new HarvestTask(proto));
 registry.set(TransferTask.taskName, proto => new TransferTask(proto));
@@ -2012,108 +2276,8 @@
     upgrade(target) {
         return new UpgradeTask(target);
     }
-=======
-
-function commonjsResolveImpl (path, originalModuleDir, testCache) {
-	const shouldTryNodeModules = isPossibleNodeModulesPath(path);
-	path = normalize(path);
-	let relPath;
-	if (path[0] === '/') {
-		originalModuleDir = '/';
-	}
-	while (true) {
-		if (!shouldTryNodeModules) {
-			relPath = originalModuleDir ? normalize(originalModuleDir + '/' + path) : path;
-		} else if (originalModuleDir) {
-			relPath = normalize(originalModuleDir + '/node_modules/' + path);
-		} else {
-			relPath = normalize(join('node_modules', path));
-		}
-
-		if (relPath.endsWith('/..')) {
-			break; // Travelled too far up, avoid infinite loop
-		}
-
-		for (let extensionIndex = 0; extensionIndex < CHECKED_EXTENSIONS.length; extensionIndex++) {
-			const resolvedPath = relPath + CHECKED_EXTENSIONS[extensionIndex];
-			if (DYNAMIC_REQUIRE_CACHE[resolvedPath]) {
-				return resolvedPath;
-			}
-			if (DYNAMIC_REQUIRE_SHORTS[resolvedPath]) {
-			  return resolvedPath;
-			}
-			if (DYNAMIC_REQUIRE_LOADERS[resolvedPath]) {
-				return resolvedPath;
-			}
-		}
-		if (!shouldTryNodeModules) break;
-		const nextDir = normalize(originalModuleDir + '/..');
-		if (nextDir === originalModuleDir) break;
-		originalModuleDir = nextDir;
-	}
-	return null;
-}
-
-function commonjsResolve (path, originalModuleDir) {
-	const resolvedPath = commonjsResolveImpl(path, originalModuleDir);
-	if (resolvedPath !== null) {
-		return resolvedPath;
-	}
-	return require.resolve(path);
->>>>>>> ef4fdae2
-}
-
-function commonjsRequire (path, originalModuleDir) {
-	let resolvedPath = commonjsResolveImpl(path, originalModuleDir);
-	if (resolvedPath !== null) {
-    let cachedModule = DYNAMIC_REQUIRE_CACHE[resolvedPath];
-    if (cachedModule) return cachedModule.exports;
-    let shortTo = DYNAMIC_REQUIRE_SHORTS[resolvedPath];
-    if (shortTo) {
-      cachedModule = DYNAMIC_REQUIRE_CACHE[shortTo];
-      if (cachedModule)
-        return cachedModule.exports;
-      resolvedPath = commonjsResolveImpl(shortTo, null);
-    }
-    const loader = DYNAMIC_REQUIRE_LOADERS[resolvedPath];
-    if (loader) {
-      DYNAMIC_REQUIRE_CACHE[resolvedPath] = cachedModule = {
-        id: resolvedPath,
-        filename: resolvedPath,
-        path: dirname(resolvedPath),
-        exports: {},
-        parent: DEFAULT_PARENT_MODULE,
-        loaded: false,
-        children: [],
-        paths: [],
-        require: function (path, base) {
-          return commonjsRequire(path, (base === undefined || base === null) ? cachedModule.path : base);
-        }
-      };
-      try {
-        loader.call(commonjsGlobal, cachedModule, cachedModule.exports);
-      } catch (error) {
-        delete DYNAMIC_REQUIRE_CACHE[resolvedPath];
-        throw error;
-      }
-      cachedModule.loaded = true;
-      return cachedModule.exports;
-    }	}
-	throw new Error('Could not dynamically require "' + path + '". Please configure the dynamicRequireTargets or/and ignoreDynamicRequires option of @rollup/plugin-commonjs appropriately for this require call to work.');
-}
-
-commonjsRequire.cache = DYNAMIC_REQUIRE_CACHE;
-commonjsRequire.resolve = commonjsResolve;
-
-commonjsRequire("/$$rollup_base$$/src/vendor/creep-tasks/runtime/prototypes.js", "/$$rollup_base$$/src/vendor/creep-tasks/runtime");
-
-commonjsRequire("/$$rollup_base$$/src/vendor/creep-tasks/runtime/Task.js", "/$$rollup_base$$/src/vendor/creep-tasks/runtime");
-
-commonjsRequire("/$$rollup_base$$/src/vendor/creep-tasks/runtime/Tasks.js", "/$$rollup_base$$/src/vendor/creep-tasks/runtime");
-
-// eslint-disable-next-line @typescript-eslint/no-var-requires
-const runtimeTasks = require("./runtime/Tasks");
-const { Tasks } = runtimeTasks;
+}
+const Tasks = new TasksFacade();
 
 const MIN_ENERGY_LOW = 200;
 const DEFAULT_HIGH_ENERGY = 10000;
@@ -2972,11 +3136,7 @@
         return "development";
     }
 };
-<<<<<<< HEAD
-global.__GIT_HASH__ = "c9062ef";
-=======
-global.__GIT_HASH__ = "f48346c";
->>>>>>> ef4fdae2
+global.__GIT_HASH__ = "bd82fbd";
 const loop = () => {
     cleanupCreepMemory();
     runTick();
