import "./runtime";

<<<<<<< HEAD
import type { Task as RuntimeTask } from "./runtime/Task";
import { initializeTask } from "./runtime/utilities/initializer";

type TaskName = "harvest" | "transfer" | "upgrade" | "goTo";
=======
// eslint-disable-next-line @typescript-eslint/no-var-requires
const runtimeTasks = require("./runtime/Tasks") as { Tasks: any };
>>>>>>> ef4fdae2

const { Tasks } = runtimeTasks;

<<<<<<< HEAD
export interface TaskInstance<TTarget = any> {
	readonly name: TaskName;
	readonly proto: TaskMemory;
	assign(creep: Creep): void;
	run(): ScreepsReturnCode;
}

type TaskFactory = (proto: TaskMemory) => TaskInstance;

type AnyTaskInstance = TaskInstance | RuntimeTask | ITask;

const isRoomObject = (value: unknown): value is RoomObject => {
	return typeof value === "object" && value !== null && "pos" in (value as Record<string, unknown>);
};

const MOVE_OPTS: MoveToOpts = { reusePath: 5, visualizePathStyle: { stroke: "#ffaa00" } };

const registry = new Map<TaskName, TaskFactory>();

const isRuntimeProto = (value: TaskMemory | protoTask): value is protoTask => {
	return value !== null && typeof value === "object" && "_creep" in value && "_target" in value;
};

const getTargetById = <T extends _HasId>(id?: Id<T>): T | null => {
	if (typeof Game === "undefined" || !id) {
		return null;
	}
	return (Game.getObjectById(id) as T | null) ?? null;
};

const clearTask = (creep: Creep): void => {
	delete (creep.memory as CreepMemory & { task?: TaskMemory | protoTask }).task;
	(creep as Creep & { _task?: AnyTaskInstance | null })._task = null;
};

abstract class BaseTask<TTarget extends RoomObject | RoomPosition> implements TaskInstance<TTarget> {
	protected creep: (Creep & { _task?: AnyTaskInstance | null }) | null = null;

	public constructor(public readonly proto: TaskMemory) {}

	public get name(): TaskName {
		return this.proto.name;
	}

	public assign(creep: Creep): void {
		this.creep = creep as Creep & { _task?: AnyTaskInstance | null };
		this.creep._task = this;
	}

	public run(): ScreepsReturnCode {
	if (!this.creep) {
		return ERR_BUSY;
	}

	const target = this.resolveTarget();
	if (!target) {
		this.onTargetMissing();
		return ERR_INVALID_TARGET;
	}

	if (!this.ensureInRange(target)) {
		return this.creep.moveTo(target, MOVE_OPTS);
	}

	const result = this.perform(target);
	this.afterRun(result, target);
	return result;
	}

	protected get range(): number {
		return this.proto.range ?? 1;
	}

	protected ensureInRange(target: TTarget): boolean {
		if (!this.creep) {
			return false;
		}

		if (target instanceof RoomPosition) {
			return target.isEqualTo(this.creep.pos);
		}

		return this.creep.pos.inRangeTo(target, this.range);
	}

	protected onTargetMissing(): void {
		if (this.creep) {
			clearTask(this.creep);
		}
	}

	protected complete(): void {
		if (this.creep) {
			clearTask(this.creep);
		}
	}

	protected abstract resolveTarget(): TTarget | null;
	protected abstract perform(target: TTarget): ScreepsReturnCode;
	protected afterRun(_result: ScreepsReturnCode, _target: TTarget): void {}
}

class HarvestTask extends BaseTask<Source> {
	public static readonly taskName: TaskName = "harvest";

	public constructor(target: Source);
	public constructor(proto: TaskMemory);
	public constructor(targetOrProto: Source | TaskMemory) {
		super(
			isRoomObject(targetOrProto)
				? { name: HarvestTask.taskName, targetId: (targetOrProto as Source).id, range: 1 }
				: targetOrProto
		);
	}

	protected resolveTarget(): Source | null {
		return getTargetById<Source>(this.proto.targetId as Id<Source> | undefined);
	}

	protected perform(target: Source): ScreepsReturnCode {
		if (!this.creep) {
			return ERR_BUSY;
		}

		if (this.creep.store.getFreeCapacity(RESOURCE_ENERGY) === 0) {
			this.complete();
			return OK;
		}

		return this.creep.harvest(target);
	}

	protected afterRun(result: ScreepsReturnCode, target: Source): void {
		if (!this.creep) {
			return;
		}

		if (result === OK) {
			if (this.creep.store.getFreeCapacity(RESOURCE_ENERGY) === 0 || target.energy === 0) {
				this.complete();
			}
			return;
		}

		if (
			result === ERR_NOT_ENOUGH_RESOURCES ||
			result === ERR_INVALID_TARGET ||
			result === ERR_NO_BODYPART ||
			result === ERR_TIRED
		) {
			this.complete();
		}
	}
}

class TransferTask extends BaseTask<StructureSpawn | StructureExtension> {
	public static readonly taskName: TaskName = "transfer";

	public constructor(target: StructureSpawn | StructureExtension, resourceType?: ResourceConstant, amount?: number);
	public constructor(proto: TaskMemory);
	public constructor(
		targetOrProto: StructureSpawn | StructureExtension | TaskMemory,
		resourceType: ResourceConstant = RESOURCE_ENERGY,
		amount?: number
	) {
		super(
			isRoomObject(targetOrProto)
				? {
					name: TransferTask.taskName,
					targetId: (targetOrProto as Structure).id,
					range: 1,
					resourceType,
					amount
				 }
				: targetOrProto
		);
	}

	protected resolveTarget(): StructureSpawn | StructureExtension | null {
		const target = getTargetById<Structure>(this.proto.targetId as Id<Structure> | undefined);
		if (!target) {
			return null;
		}
		if (target.structureType === STRUCTURE_SPAWN) {
			return target as StructureSpawn;
		}
		if (target.structureType === STRUCTURE_EXTENSION) {
			return target as StructureExtension;
		}
		return null;
	}

	protected perform(target: StructureSpawn | StructureExtension): ScreepsReturnCode {
		if (!this.creep) {
			return ERR_BUSY;
		}

		const resourceType = this.proto.resourceType ?? RESOURCE_ENERGY;
		if (this.creep.store.getUsedCapacity(resourceType) === 0) {
			this.complete();
			return ERR_NOT_ENOUGH_ENERGY;
		}

		return this.creep.transfer(target as Structure, resourceType, this.proto.amount);
	}

	protected afterRun(result: ScreepsReturnCode, target: Structure): void {
		if (!this.creep) {
			return;
		}

		if (result === OK || result === ERR_FULL || result === ERR_INVALID_TARGET || result === ERR_NOT_ENOUGH_ENERGY) {
			this.complete();
			return;
		}

		if (target instanceof StructureSpawn || target instanceof StructureExtension) {
			const store = target.store as Store<ResourceConstant, false> | undefined;
			if (store && store.getFreeCapacity(RESOURCE_ENERGY) === 0) {
				this.complete();
			}
		}
	}
}

class UpgradeTask extends BaseTask<StructureController> {
	public static readonly taskName: TaskName = "upgrade";

	public constructor(target: StructureController);
	public constructor(proto: TaskMemory);
	public constructor(targetOrProto: StructureController | TaskMemory) {
		super(
			isRoomObject(targetOrProto)
				? { name: UpgradeTask.taskName, targetId: (targetOrProto as StructureController).id, range: 3 }
				: targetOrProto
		);
	}

	protected resolveTarget(): StructureController | null {
		return getTargetById<StructureController>(this.proto.targetId as Id<StructureController> | undefined);
	}

	protected perform(target: StructureController): ScreepsReturnCode {
		if (!this.creep) {
			return ERR_BUSY;
		}

		if (this.creep.store.getUsedCapacity(RESOURCE_ENERGY) === 0) {
			this.complete();
			return ERR_NOT_ENOUGH_ENERGY;
		}

		return this.creep.upgradeController(target);
	}

	protected afterRun(result: ScreepsReturnCode, _target: StructureController): void {
		if (!this.creep) {
			return;
		}

		if (result === OK && this.creep.store.getUsedCapacity(RESOURCE_ENERGY) === 0) {
			this.complete();
			return;
		}

		if (result === ERR_NOT_ENOUGH_ENERGY || result === ERR_INVALID_TARGET || result === ERR_NO_BODYPART) {
			this.complete();
		}
	}
}

registry.set(HarvestTask.taskName, proto => new HarvestTask(proto));
registry.set(TransferTask.taskName, proto => new TransferTask(proto));
registry.set(UpgradeTask.taskName, proto => new UpgradeTask(proto));

const instantiateTask = (creep: Creep, proto: TaskMemory): TaskInstance | null => {
	const factory = registry.get(proto.name);
	if (!factory) {
		return null;
	}
	const task = factory(proto);
	task.assign(creep);
	return task;
};

const installPrototypes = (): void => {
	if (typeof Creep === "undefined") {
		return;
	}

	const creepProto = Creep.prototype as Creep & { _task?: AnyTaskInstance | null; runTask?: () => ScreepsReturnCode };
	if (!Object.getOwnPropertyDescriptor(creepProto, "task")) {
		Object.defineProperty(creepProto, "task", {
				get(this: Creep & { _task?: AnyTaskInstance | null }): AnyTaskInstance | null {
				if (this._task) {
					return this._task;
				}
					const stored = (this.memory as CreepMemory & { task?: TaskMemory | protoTask }).task;
				if (!stored) {
					return null;
				}
					if (isRuntimeProto(stored)) {
						const runtimeTask = initializeTask(stored);
						runtimeTask.creep = this;
						this._task = runtimeTask;
						return runtimeTask;
					}
					const task = instantiateTask(this, stored as TaskMemory);
				if (!task) {
						delete (this.memory as CreepMemory & { task?: TaskMemory | protoTask }).task;
					return null;
				}
				return task;
			},
				set(this: Creep & { _task?: AnyTaskInstance | null }, task: AnyTaskInstance | null) {
				if (!task) {
					clearTask(this);
					return;
				}
					if (typeof (task as TaskInstance).assign === "function") {
						(task as TaskInstance).assign(this);
					} else if ((task as RuntimeTask).creep !== this) {
						(task as RuntimeTask).creep = this;
					}
					(this.memory as CreepMemory & { task?: TaskMemory | protoTask }).task = task.proto as TaskMemory | protoTask;
					this._task = task;
			}
		});
	}

	if (typeof creepProto.runTask !== "function") {
			creepProto.runTask = function runTask(this: Creep & { task?: AnyTaskInstance | null }): ScreepsReturnCode {
			const task = this.task;
			if (!task) {
				return ERR_INVALID_TARGET;
			}
				const result = task.run();
				return typeof result === "number" ? (result as ScreepsReturnCode) : OK;
		};
	}
};

installPrototypes();

class TasksFacade {
	public chain(tasks: TaskInstance[] = []): TaskInstance | null {
		return tasks.length > 0 ? tasks[0] : null;
	}

	public harvest(target: Source): TaskInstance {
		return new HarvestTask(target);
	}

	public transfer(
		target: StructureSpawn | StructureExtension,
		resourceType: ResourceConstant = RESOURCE_ENERGY,
		amount?: number
	): TaskInstance {
		return new TransferTask(target, resourceType, amount);
	}

	public upgrade(target: StructureController): TaskInstance {
		return new UpgradeTask(target);
	}
}

const Tasks = new TasksFacade();
=======
export type TaskInstance = import("./runtime/Task").Task;
export type TaskMemory = TaskInstance["proto"];
>>>>>>> ef4fdae2

export { Tasks };
export default Tasks;<|MERGE_RESOLUTION|>--- conflicted
+++ resolved
@@ -1,23 +1,23 @@
 import "./runtime";
-
-<<<<<<< HEAD
 import type { Task as RuntimeTask } from "./runtime/Task";
 import { initializeTask } from "./runtime/utilities/initializer";
 
 type TaskName = "harvest" | "transfer" | "upgrade" | "goTo";
-=======
-// eslint-disable-next-line @typescript-eslint/no-var-requires
-const runtimeTasks = require("./runtime/Tasks") as { Tasks: any };
->>>>>>> ef4fdae2
-
-const { Tasks } = runtimeTasks;
-
-<<<<<<< HEAD
+
+export type TaskMemory = {
+	name: TaskName;
+	targetId?: Id<any>;
+	resourceType?: ResourceConstant;
+	amount?: number;
+	range?: number;
+};
+
 export interface TaskInstance<TTarget = any> {
 	readonly name: TaskName;
 	readonly proto: TaskMemory;
 	assign(creep: Creep): void;
 	run(): ScreepsReturnCode;
+	isValid(): boolean;
 }
 
 type TaskFactory = (proto: TaskMemory) => TaskInstance;
@@ -63,23 +63,37 @@
 	}
 
 	public run(): ScreepsReturnCode {
-	if (!this.creep) {
-		return ERR_BUSY;
-	}
-
-	const target = this.resolveTarget();
-	if (!target) {
-		this.onTargetMissing();
-		return ERR_INVALID_TARGET;
-	}
-
-	if (!this.ensureInRange(target)) {
-		return this.creep.moveTo(target, MOVE_OPTS);
-	}
-
-	const result = this.perform(target);
-	this.afterRun(result, target);
-	return result;
+		if (!this.creep) {
+			return ERR_BUSY;
+		}
+
+		const target = this.resolveTarget();
+		if (!target) {
+			this.onTargetMissing();
+			return ERR_INVALID_TARGET;
+		}
+
+		if (!this.ensureInRange(target)) {
+			return this.creep.moveTo(target, MOVE_OPTS);
+		}
+
+		const result = this.perform(target);
+		this.afterRun(result, target);
+		return result;
+	}
+
+	public isValid(): boolean {
+		if (!this.creep) {
+			return false;
+		}
+
+		const target = this.resolveTarget();
+		if (!target) {
+			this.onTargetMissing();
+			return false;
+		}
+
+		return true;
 	}
 
 	protected get range(): number {
@@ -306,51 +320,51 @@
 	const creepProto = Creep.prototype as Creep & { _task?: AnyTaskInstance | null; runTask?: () => ScreepsReturnCode };
 	if (!Object.getOwnPropertyDescriptor(creepProto, "task")) {
 		Object.defineProperty(creepProto, "task", {
-				get(this: Creep & { _task?: AnyTaskInstance | null }): AnyTaskInstance | null {
+			get(this: Creep & { _task?: AnyTaskInstance | null }): AnyTaskInstance | null {
 				if (this._task) {
 					return this._task;
 				}
-					const stored = (this.memory as CreepMemory & { task?: TaskMemory | protoTask }).task;
+				const stored = (this.memory as CreepMemory & { task?: TaskMemory | protoTask }).task;
 				if (!stored) {
 					return null;
 				}
-					if (isRuntimeProto(stored)) {
-						const runtimeTask = initializeTask(stored);
-						runtimeTask.creep = this;
-						this._task = runtimeTask;
-						return runtimeTask;
-					}
-					const task = instantiateTask(this, stored as TaskMemory);
+				if (isRuntimeProto(stored)) {
+					const runtimeTask = initializeTask(stored);
+					runtimeTask.creep = this;
+					this._task = runtimeTask;
+					return runtimeTask;
+				}
+				const task = instantiateTask(this, stored as TaskMemory);
 				if (!task) {
-						delete (this.memory as CreepMemory & { task?: TaskMemory | protoTask }).task;
+					delete (this.memory as CreepMemory & { task?: TaskMemory | protoTask }).task;
 					return null;
 				}
 				return task;
 			},
-				set(this: Creep & { _task?: AnyTaskInstance | null }, task: AnyTaskInstance | null) {
+			set(this: Creep & { _task?: AnyTaskInstance | null }, task: AnyTaskInstance | null) {
 				if (!task) {
 					clearTask(this);
 					return;
 				}
-					if (typeof (task as TaskInstance).assign === "function") {
-						(task as TaskInstance).assign(this);
-					} else if ((task as RuntimeTask).creep !== this) {
-						(task as RuntimeTask).creep = this;
-					}
-					(this.memory as CreepMemory & { task?: TaskMemory | protoTask }).task = task.proto as TaskMemory | protoTask;
-					this._task = task;
+				if (typeof (task as TaskInstance).assign === "function") {
+					(task as TaskInstance).assign(this);
+				} else if ((task as RuntimeTask).creep !== this) {
+					(task as RuntimeTask).creep = this;
+				}
+				(this.memory as CreepMemory & { task?: TaskMemory | protoTask }).task = task.proto as TaskMemory | protoTask;
+				this._task = task;
 			}
 		});
 	}
 
 	if (typeof creepProto.runTask !== "function") {
-			creepProto.runTask = function runTask(this: Creep & { task?: AnyTaskInstance | null }): ScreepsReturnCode {
+		creepProto.runTask = function runTask(this: Creep & { task?: AnyTaskInstance | null }): ScreepsReturnCode {
 			const task = this.task;
 			if (!task) {
 				return ERR_INVALID_TARGET;
 			}
-				const result = task.run();
-				return typeof result === "number" ? (result as ScreepsReturnCode) : OK;
+			const result = task.run();
+			return typeof result === "number" ? (result as ScreepsReturnCode) : OK;
 		};
 	}
 };
@@ -380,10 +394,6 @@
 }
 
 const Tasks = new TasksFacade();
-=======
-export type TaskInstance = import("./runtime/Task").Task;
-export type TaskMemory = TaskInstance["proto"];
->>>>>>> ef4fdae2
 
 export { Tasks };
 export default Tasks;